--- conflicted
+++ resolved
@@ -2,14 +2,13 @@
 
 stages:
   - test
-  - deploy
+  - publish
 
 test:
   stage: test
   script:
     - cargo test
 
-<<<<<<< HEAD
 publish:
   stage: publish
   when: manual
@@ -17,13 +16,5 @@
     - master
   before_script:
     - cargo login $CARGO_API_KEY
-=======
-build:
-  stage: build
-  artifacts:
-    paths:
-      - target/release/podcasts
-    expire_in: 1 day
->>>>>>> ded67d62
   script:
     cargo publish